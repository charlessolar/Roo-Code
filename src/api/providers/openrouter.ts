--- conflicted
+++ resolved
@@ -105,12 +105,9 @@
 			top_p: topP,
 			messages: openAiMessages,
 			stream: true,
-<<<<<<< HEAD
+			stream_options: { include_usage: true },
 			include_reasoning: true,
 			stop: ["</roo_action>"], // Stop generation after roo_action closing tag
-=======
-			stream_options: { include_usage: true },
->>>>>>> 0fd0800b
 			// Only include provider if openRouterSpecificProvider is not "[default]".
 			...(this.options.openRouterSpecificProvider &&
 				this.options.openRouterSpecificProvider !== OPENROUTER_DEFAULT_PROVIDER_NAME && {
